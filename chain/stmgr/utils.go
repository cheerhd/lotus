package stmgr

import (
	"bytes"
	"context"
	"os"

	cid "github.com/ipfs/go-cid"
	blockstore "github.com/ipfs/go-ipfs-blockstore"
	cbor "github.com/ipfs/go-ipld-cbor"
	cbg "github.com/whyrusleeping/cbor-gen"
	"golang.org/x/xerrors"

	"github.com/filecoin-project/go-address"
	amt "github.com/filecoin-project/go-amt-ipld/v2"
	"github.com/filecoin-project/go-bitfield"
	"github.com/filecoin-project/sector-storage/ffiwrapper"
	"github.com/filecoin-project/specs-actors/actors/abi"
	"github.com/filecoin-project/specs-actors/actors/abi/big"
	"github.com/filecoin-project/specs-actors/actors/builtin"
	init_ "github.com/filecoin-project/specs-actors/actors/builtin/init"
	"github.com/filecoin-project/specs-actors/actors/builtin/market"
	"github.com/filecoin-project/specs-actors/actors/builtin/miner"
	"github.com/filecoin-project/specs-actors/actors/builtin/power"
	"github.com/filecoin-project/specs-actors/actors/crypto"
	"github.com/filecoin-project/specs-actors/actors/util/adt"

	"github.com/filecoin-project/lotus/api"
	"github.com/filecoin-project/lotus/build"
	"github.com/filecoin-project/lotus/chain/beacon"
	"github.com/filecoin-project/lotus/chain/state"
	"github.com/filecoin-project/lotus/chain/store"
	"github.com/filecoin-project/lotus/chain/types"
	"github.com/filecoin-project/lotus/chain/vm"
	"github.com/filecoin-project/lotus/node/modules/dtypes"
)

func GetNetworkName(ctx context.Context, sm *StateManager, st cid.Cid) (dtypes.NetworkName, error) {
	var state init_.State
	_, err := sm.LoadActorStateRaw(ctx, builtin.InitActorAddr, &state, st)
	if err != nil {
		return "", xerrors.Errorf("(get sset) failed to load miner actor state: %w", err)
	}

	return dtypes.NetworkName(state.NetworkName), nil
}

func GetMinerWorkerRaw(ctx context.Context, sm *StateManager, st cid.Cid, maddr address.Address) (address.Address, error) {
	var mas miner.State
	_, err := sm.LoadActorStateRaw(ctx, maddr, &mas, st)
	if err != nil {
		return address.Undef, xerrors.Errorf("(get sset) failed to load miner actor state: %w", err)
	}

	cst := cbor.NewCborStore(sm.cs.Blockstore())
	state, err := state.LoadStateTree(cst, st)
	if err != nil {
		return address.Undef, xerrors.Errorf("load state tree: %w", err)
	}

	return vm.ResolveToKeyAddr(state, cst, mas.Info.Worker)
}

func GetPower(ctx context.Context, sm *StateManager, ts *types.TipSet, maddr address.Address) (power.Claim, power.Claim, error) {
	return GetPowerRaw(ctx, sm, ts.ParentState(), maddr)
}

func GetPowerRaw(ctx context.Context, sm *StateManager, st cid.Cid, maddr address.Address) (power.Claim, power.Claim, error) {
	var ps power.State
	_, err := sm.LoadActorStateRaw(ctx, builtin.StoragePowerActorAddr, &ps, st)
	if err != nil {
		return power.Claim{}, power.Claim{}, xerrors.Errorf("(get sset) failed to load power actor state: %w", err)
	}

	var mpow power.Claim
	if maddr != address.Undef {
		cm, err := adt.AsMap(sm.cs.Store(ctx), ps.Claims)
		if err != nil {
			return power.Claim{}, power.Claim{}, err
		}

		var claim power.Claim
		if _, err := cm.Get(adt.AddrKey(maddr), &claim); err != nil {
			return power.Claim{}, power.Claim{}, err
		}

		mpow = claim
	}

	return mpow, power.Claim{
		RawBytePower:    ps.TotalRawBytePower,
		QualityAdjPower: ps.TotalQualityAdjPower,
	}, nil
}

func SectorSetSizes(ctx context.Context, sm *StateManager, maddr address.Address, ts *types.TipSet) (api.MinerSectors, error) {
	var mas miner.State
	_, err := sm.LoadActorState(ctx, maddr, &mas, ts)
	if err != nil {
		return api.MinerSectors{}, xerrors.Errorf("(get sset) failed to load miner actor state: %w", err)
	}

	notProving, err := abi.BitFieldUnion(mas.Faults, mas.Recoveries)
	if err != nil {
		return api.MinerSectors{}, err
	}

	npc, err := notProving.Count()
	if err != nil {
		return api.MinerSectors{}, err
	}

	blks := cbor.NewCborStore(sm.ChainStore().Blockstore())
	ss, err := amt.LoadAMT(ctx, blks, mas.Sectors)
	if err != nil {
		return api.MinerSectors{}, err
	}

	return api.MinerSectors{
		Sset: ss.Count,
		Pset: ss.Count - npc,
	}, nil
}

func PreCommitInfo(ctx context.Context, sm *StateManager, maddr address.Address, sid abi.SectorNumber, ts *types.TipSet) (miner.SectorPreCommitOnChainInfo, error) {
	var mas miner.State
	_, err := sm.LoadActorState(ctx, maddr, &mas, ts)
	if err != nil {
		return miner.SectorPreCommitOnChainInfo{}, xerrors.Errorf("(get sset) failed to load miner actor state: %w", err)
	}

	i, ok, err := mas.GetPrecommittedSector(sm.cs.Store(ctx), sid)
	if err != nil {
		return miner.SectorPreCommitOnChainInfo{}, err
	}
	if !ok {
		return miner.SectorPreCommitOnChainInfo{}, xerrors.New("precommit not found")
	}

	return *i, nil
}

func MinerSectorInfo(ctx context.Context, sm *StateManager, maddr address.Address, sid abi.SectorNumber, ts *types.TipSet) (*miner.SectorOnChainInfo, error) {
	var mas miner.State
	_, err := sm.LoadActorState(ctx, maddr, &mas, ts)
	if err != nil {
		return nil, xerrors.Errorf("(get sset) failed to load miner actor state: %w", err)
	}

	sectorInfo, ok, err := mas.GetSector(sm.cs.Store(ctx), sid)
	if err != nil {
		return nil, err
	}
	if !ok {
		return nil, xerrors.New("sector not found")
	}

	return sectorInfo, nil
}

func GetMinerSectorSet(ctx context.Context, sm *StateManager, ts *types.TipSet, maddr address.Address, filter *abi.BitField, filterOut bool) ([]*api.ChainSectorInfo, error) {
	var mas miner.State
	_, err := sm.LoadActorState(ctx, maddr, &mas, ts)
	if err != nil {
		return nil, xerrors.Errorf("(get sset) failed to load miner actor state: %w", err)
	}

	return LoadSectorsFromSet(ctx, sm.ChainStore().Blockstore(), mas.Sectors, filter, filterOut)
}

func GetSectorsForWinningPoSt(ctx context.Context, pv ffiwrapper.Verifier, sm *StateManager, st cid.Cid, maddr address.Address, rand abi.PoStRandomness) ([]abi.SectorInfo, error) {
	var mas miner.State
	_, err := sm.LoadActorStateRaw(ctx, maddr, &mas, st)
	if err != nil {
		return nil, xerrors.Errorf("(get sectors) failed to load miner actor state: %w", err)
	}

	cst := cbor.NewCborStore(sm.cs.Blockstore())
	var deadlines miner.Deadlines
	if err := cst.Get(ctx, mas.Deadlines, &deadlines); err != nil {
		return nil, xerrors.Errorf("failed to load deadlines: %w", err)
	}

	notProving, err := abi.BitFieldUnion(mas.Faults, mas.Recoveries)
	if err != nil {
		return nil, xerrors.Errorf("failed to union faults and recoveries: %w", err)
	}

	allSectors, err := bitfield.MultiMerge(append(deadlines.Due[:], mas.NewSectors)...)
	if err != nil {
		return nil, xerrors.Errorf("merging deadline bitfields failed: %w", err)
	}

	provingSectors, err := bitfield.SubtractBitField(allSectors, notProving)
	if err != nil {
		return nil, xerrors.Errorf("failed to subtract non-proving sectors from set: %w", err)
	}

	numProvSect, err := provingSectors.Count()
	if err != nil {
		return nil, xerrors.Errorf("failed to count bits: %w", err)
	}

	// TODO(review): is this right? feels fishy to me
	if numProvSect == 0 {
		return nil, nil
	}

	spt, err := ffiwrapper.SealProofTypeFromSectorSize(mas.Info.SectorSize)
	if err != nil {
		return nil, xerrors.Errorf("getting seal proof type: %w", err)
	}

	wpt, err := spt.RegisteredWinningPoStProof()
	if err != nil {
		return nil, xerrors.Errorf("getting window proof type: %w", err)
	}

	mid, err := address.IDFromAddress(maddr)
	if err != nil {
		return nil, xerrors.Errorf("getting miner ID: %w", err)
	}

	ids, err := pv.GenerateWinningPoStSectorChallenge(ctx, wpt, abi.ActorID(mid), rand, numProvSect)
	if err != nil {
		return nil, xerrors.Errorf("generating winning post challenges: %w", err)
	}

	sectors, err := provingSectors.All(miner.SectorsMax)
	if err != nil {
		return nil, xerrors.Errorf("failed to enumerate all sector IDs: %w", err)
	}

	sectorAmt, err := amt.LoadAMT(ctx, cst, mas.Sectors)
	if err != nil {
		return nil, xerrors.Errorf("failed to load sectors amt: %w", err)
	}

	out := make([]abi.SectorInfo, len(ids))
	for i, n := range ids {
		sid := sectors[n]

		var sinfo miner.SectorOnChainInfo
		if err := sectorAmt.Get(ctx, sid, &sinfo); err != nil {
			return nil, xerrors.Errorf("failed to get sector %d: %w", sid, err)
		}

		out[i] = abi.SectorInfo{
			SealProof:    spt,
<<<<<<< HEAD
			SectorNumber: sectorSet[n].ID,
			SealedCID:    sectorSet[n].Info.SealedCID,
=======
			SectorNumber: sinfo.Info.SectorNumber,
			SealedCID:    sinfo.Info.SealedCID,
>>>>>>> e1799f15
		}
	}

	return out, nil
}

func StateMinerInfo(ctx context.Context, sm *StateManager, ts *types.TipSet, maddr address.Address) (miner.MinerInfo, error) {
	var mas miner.State
	_, err := sm.LoadActorStateRaw(ctx, maddr, &mas, ts.ParentState())
	if err != nil {
		return miner.MinerInfo{}, xerrors.Errorf("(get ssize) failed to load miner actor state: %w", err)
	}

	return mas.Info, nil
}

func GetMinerSlashed(ctx context.Context, sm *StateManager, ts *types.TipSet, maddr address.Address) (bool, error) {
	var mas miner.State
	_, err := sm.LoadActorState(ctx, maddr, &mas, ts)
	if err != nil {
		return false, xerrors.Errorf("(get miner slashed) failed to load miner actor state")
	}

	var spas power.State
	_, err = sm.LoadActorState(ctx, builtin.StoragePowerActorAddr, &spas, ts)
	if err != nil {
		return false, xerrors.Errorf("(get miner slashed) failed to load power actor state")
	}

	store := sm.cs.Store(ctx)

	claims, err := adt.AsMap(store, spas.Claims)
	if err != nil {
		return false, err
	}

	ok, err := claims.Get(power.AddrKey(maddr), nil)
	if err != nil {
		return false, err
	}
	if !ok {
		return true, nil
	}

	return false, nil
}

func GetMinerDeadlines(ctx context.Context, sm *StateManager, ts *types.TipSet, maddr address.Address) (*miner.Deadlines, error) {
	var mas miner.State
	_, err := sm.LoadActorState(ctx, maddr, &mas, ts)
	if err != nil {
		return nil, xerrors.Errorf("(get ssize) failed to load miner actor state: %w", err)
	}

	return mas.LoadDeadlines(sm.cs.Store(ctx))
}

func GetMinerFaults(ctx context.Context, sm *StateManager, ts *types.TipSet, maddr address.Address) (*abi.BitField, error) {
	var mas miner.State
	_, err := sm.LoadActorState(ctx, maddr, &mas, ts)
	if err != nil {
		return nil, xerrors.Errorf("(get faults) failed to load miner actor state: %w", err)
	}

	return mas.Faults, nil
}

func GetMinerRecoveries(ctx context.Context, sm *StateManager, ts *types.TipSet, maddr address.Address) (*abi.BitField, error) {
	var mas miner.State
	_, err := sm.LoadActorState(ctx, maddr, &mas, ts)
	if err != nil {
		return nil, xerrors.Errorf("(get recoveries) failed to load miner actor state: %w", err)
	}

	return mas.Recoveries, nil
}

func GetStorageDeal(ctx context.Context, sm *StateManager, dealID abi.DealID, ts *types.TipSet) (*api.MarketDeal, error) {
	var state market.State
	if _, err := sm.LoadActorState(ctx, builtin.StorageMarketActorAddr, &state, ts); err != nil {
		return nil, err
	}

	da, err := amt.LoadAMT(ctx, cbor.NewCborStore(sm.ChainStore().Blockstore()), state.Proposals)
	if err != nil {
		return nil, err
	}

	var dp market.DealProposal
	if err := da.Get(ctx, uint64(dealID), &dp); err != nil {
		return nil, err
	}

	sa, err := market.AsDealStateArray(sm.ChainStore().Store(ctx), state.States)
	if err != nil {
		return nil, err
	}

	st, found, err := sa.Get(dealID)
	if err != nil {
		return nil, err
	}

	if !found {
		st = &market.DealState{
			SectorStartEpoch: -1,
			LastUpdatedEpoch: -1,
			SlashEpoch:       -1,
		}
	}

	return &api.MarketDeal{
		Proposal: dp,
		State:    *st,
	}, nil
}

func ListMinerActors(ctx context.Context, sm *StateManager, ts *types.TipSet) ([]address.Address, error) {
	var state power.State
	if _, err := sm.LoadActorState(ctx, builtin.StoragePowerActorAddr, &state, ts); err != nil {
		return nil, err
	}

	m, err := adt.AsMap(sm.cs.Store(ctx), state.Claims)
	if err != nil {
		return nil, err
	}

	var miners []address.Address
	err = m.ForEach(nil, func(k string) error {
		a, err := address.NewFromBytes([]byte(k))
		if err != nil {
			return err
		}
		miners = append(miners, a)
		return nil
	})
	if err != nil {
		return nil, err
	}

	return miners, nil
}

func LoadSectorsFromSet(ctx context.Context, bs blockstore.Blockstore, ssc cid.Cid, filter *abi.BitField, filterOut bool) ([]*api.ChainSectorInfo, error) {
	a, err := amt.LoadAMT(ctx, cbor.NewCborStore(bs), ssc)
	if err != nil {
		return nil, err
	}

	var sset []*api.ChainSectorInfo
	if err := a.ForEach(ctx, func(i uint64, v *cbg.Deferred) error {
		if filter != nil {
			set, err := filter.IsSet(i)
			if err != nil {
				return xerrors.Errorf("filter check error: %w", err)
			}
			if set == filterOut {
				return nil
			}
		}

		var oci miner.SectorOnChainInfo
		if err := cbor.DecodeInto(v.Raw, &oci); err != nil {
			return err
		}
		sset = append(sset, &api.ChainSectorInfo{
			Info: oci,
			ID:   abi.SectorNumber(i),
		})
		return nil
	}); err != nil {
		return nil, err
	}

	return sset, nil
}

func ComputeState(ctx context.Context, sm *StateManager, height abi.ChainEpoch, msgs []*types.Message, ts *types.TipSet) (cid.Cid, []*api.InvocResult, error) {
	if ts == nil {
		ts = sm.cs.GetHeaviestTipSet()
	}

	base, trace, err := sm.ExecutionTrace(ctx, ts)
	if err != nil {
		return cid.Undef, nil, err
	}

	fstate, err := sm.handleStateForks(ctx, base, height, ts.Height())
	if err != nil {
		return cid.Undef, nil, err
	}

	r := store.NewChainRand(sm.cs, ts.Cids(), height)
	vmi, err := vm.NewVM(fstate, height, r, sm.cs.Blockstore(), sm.cs.VMSys())
	if err != nil {
		return cid.Undef, nil, err
	}

	for i, msg := range msgs {
		// TODO: Use the signed message length for secp messages
		ret, err := vmi.ApplyMessage(ctx, msg)
		if err != nil {
			return cid.Undef, nil, xerrors.Errorf("applying message %s: %w", msg.Cid(), err)
		}
		if ret.ExitCode != 0 {
			log.Infof("compute state apply message %d failed (exit: %d): %s", i, ret.ExitCode, ret.ActorErr)
		}
	}

	root, err := vmi.Flush(ctx)
	if err != nil {
		return cid.Undef, nil, err
	}

	return root, trace, nil
}

func GetProvingSetRaw(ctx context.Context, sm *StateManager, mas miner.State) ([]*api.ChainSectorInfo, error) {
	notProving, err := abi.BitFieldUnion(mas.Faults, mas.Recoveries)
	if err != nil {
		return nil, err
	}

	provset, err := LoadSectorsFromSet(ctx, sm.cs.Blockstore(), mas.Sectors, notProving, true)
	if err != nil {
		return nil, xerrors.Errorf("failed to get proving set: %w", err)
	}

	return provset, nil
}

func GetLookbackTipSetForRound(ctx context.Context, sm *StateManager, ts *types.TipSet, round abi.ChainEpoch) (*types.TipSet, error) {
	var lbr abi.ChainEpoch
	if round > build.WinningPoStSectorSetLookback {
		lbr = round - build.WinningPoStSectorSetLookback
	}

	// more null blocks than our lookback
	if lbr > ts.Height() {
		return ts, nil
	}

	lbts, err := sm.ChainStore().GetTipsetByHeight(ctx, lbr, ts, true)
	if err != nil {
		return nil, xerrors.Errorf("failed to get lookback tipset: %w", err)
	}

	return lbts, nil
}

func MinerGetBaseInfo(ctx context.Context, sm *StateManager, bcn beacon.RandomBeacon, tsk types.TipSetKey, round abi.ChainEpoch, maddr address.Address, pv ffiwrapper.Verifier) (*api.MiningBaseInfo, error) {
	ts, err := sm.ChainStore().LoadTipSet(tsk)
	if err != nil {
		return nil, xerrors.Errorf("failed to load tipset for mining base: %w", err)
	}

	prev, err := sm.ChainStore().GetLatestBeaconEntry(ts)
	if err != nil {
		if os.Getenv("LOTUS_IGNORE_DRAND") != "_yes_" {
			return nil, xerrors.Errorf("failed to get latest beacon entry: %w", err)
		}

		prev = &types.BeaconEntry{}
	}

	entries, err := beacon.BeaconEntriesForBlock(ctx, bcn, round, *prev)
	if err != nil {
		return nil, err
	}

	rbase := *prev
	if len(entries) > 0 {
		rbase = entries[len(entries)-1]
	}

	lbts, err := GetLookbackTipSetForRound(ctx, sm, ts, round)
	if err != nil {
		return nil, xerrors.Errorf("getting lookback miner actor state: %w", err)
	}

	lbst, _, err := sm.TipSetState(ctx, lbts)
	if err != nil {
		return nil, err
	}

	var mas miner.State
	if _, err := sm.LoadActorStateRaw(ctx, maddr, &mas, lbst); err != nil {
		return nil, err
	}

	buf := new(bytes.Buffer)
	if err := maddr.MarshalCBOR(buf); err != nil {
		return nil, xerrors.Errorf("failed to marshal miner address: %w", err)
	}

	prand, err := store.DrawRandomness(rbase.Data, crypto.DomainSeparationTag_WinningPoStChallengeSeed, round, buf.Bytes())
	if err != nil {
		return nil, xerrors.Errorf("failed to get randomness for winning post: %w", err)
	}

	sectors, err := GetSectorsForWinningPoSt(ctx, pv, sm, lbst, maddr, prand)
	if err != nil {
		return nil, xerrors.Errorf("getting wpost proving set: %w", err)
	}

	if len(sectors) == 0 {
		return nil, nil
	}

	mpow, tpow, err := GetPowerRaw(ctx, sm, lbst, maddr)
	if err != nil {
		return nil, xerrors.Errorf("failed to get power: %w", err)
	}

	worker, err := sm.ResolveToKeyAddress(ctx, mas.GetWorker(), ts)
	if err != nil {
		return nil, xerrors.Errorf("resolving worker address: %w", err)
	}

	return &api.MiningBaseInfo{
		MinerPower:      mpow.QualityAdjPower,
		NetworkPower:    tpow.QualityAdjPower,
		Sectors:         sectors,
		WorkerKey:       worker,
		SectorSize:      mas.Info.SectorSize,
		PrevBeaconEntry: *prev,
		BeaconEntries:   entries,
	}, nil
}

func (sm *StateManager) CirculatingSupply(ctx context.Context, ts *types.TipSet) (abi.TokenAmount, error) {
	if ts == nil {
		ts = sm.cs.GetHeaviestTipSet()
	}

	st, _, err := sm.TipSetState(ctx, ts)
	if err != nil {
		return big.Zero(), err
	}

	r := store.NewChainRand(sm.cs, ts.Cids(), ts.Height())
	vmi, err := vm.NewVM(st, ts.Height(), r, sm.cs.Blockstore(), sm.cs.VMSys())
	if err != nil {
		return big.Zero(), err
	}

	unsafeVM := &vm.UnsafeVM{VM: vmi}
	rt := unsafeVM.MakeRuntime(ctx, &types.Message{
		GasLimit: 1_000_000_000,
		From:     builtin.SystemActorAddr,
	}, builtin.SystemActorAddr, 0, 0, 0)

	return rt.TotalFilCircSupply(), nil
}<|MERGE_RESOLUTION|>--- conflicted
+++ resolved
@@ -247,13 +247,8 @@
 
 		out[i] = abi.SectorInfo{
 			SealProof:    spt,
-<<<<<<< HEAD
-			SectorNumber: sectorSet[n].ID,
-			SealedCID:    sectorSet[n].Info.SealedCID,
-=======
-			SectorNumber: sinfo.Info.SectorNumber,
-			SealedCID:    sinfo.Info.SealedCID,
->>>>>>> e1799f15
+			SectorNumber: sinfo.SectorNumber,
+			SealedCID:    sinfo.SealedCID,
 		}
 	}
 
